<<<<<<< HEAD
## EVA 
=======
## EVA (Exploratory Video Analytics)
>>>>>>> 0b66bbd8

### Table of Contents
* Dataset
* Filters
* EVA core


### Dataset
__[dataset info](data/README.md)__ explains detailed information about the  datasets


### Filters
The below preprocessing method is running:
* PCA

The filters below are running:
* KDE
* DNN
* Random Forest
* SVM

To see the pipeline in action, execute the following commands:

```bash
   cd $YOUR_EVA_DIRECTORY
   python pipeline.py
```<|MERGE_RESOLUTION|>--- conflicted
+++ resolved
@@ -1,8 +1,4 @@
-<<<<<<< HEAD
-## EVA 
-=======
 ## EVA (Exploratory Video Analytics)
->>>>>>> 0b66bbd8
 
 ### Table of Contents
 * Dataset
