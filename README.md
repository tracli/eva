# EVA (Exploratory Video Analytics)

[![Build Status](https://travis-ci.org/georgia-tech-db/eva.svg?branch=master)](https://travis-ci.com/georgia-tech-db/eva)
[![Coverage Status](https://coveralls.io/repos/github/georgia-tech-db/eva/badge.svg?branch=master)](https://coveralls.io/github/georgia-tech-db/eva?branch=master)

EVA is an end-to-end video analytics engine that allows users to query a database of videos and return results based on machine learning analysis. 

## Table of Contents
* [Installation](#installation)
* [Development](#development)
* [Architecture](#architecture)

## Installation

Installation of EVA involves setting a virtual environment using [miniconda](https://conda.io/projects/conda/en/latest/user-guide/install/index.html) and configuring git hooks.

1. Clone the repository
```shell
git clone https://github.com/georgia-tech-db/eva.git
```

2. Install [miniconda](https://conda.io/projects/conda/en/latest/user-guide/install/index.html) and update the `PATH` environment variable.
```shell
export PATH="$HOME/miniconda/bin:$PATH" 
```

3. Install dependencies in a miniconda virtual environment. Virtual environments keep dependencies in separate sandboxes so you can switch between both `eva` and other Python applications easily and get them running.
```shell
cd eva/
conda env create -f environment.yml
```

4. Activate the `eva` environment.
```shell
conda activate eva
```

5. Run following command to configure git hooks.
```shell
git config core.hooksPath .githooks
```
6. Run following command to generate parser files.
```shell
sh ./script/antlr4/setup.sh
```

## Development

1. Ensure that all the unit test cases (including the ones you have added) run succesfully.

```shell
<<<<<<< HEAD
   python -m pytest --cov-report= --cov=src/ -s --log-level=INFO 
```

To run the unit tests in a particular file (e.g., `test_parser.py`:

```shell
   python -m pytest --cov-report= --cov=src/ -s --log-level=INFO test/parser/test_parser.py
```
=======
   python -m pytest test/
``` 
>>>>>>> 653bf064

2. Ensure that the coding style conventions are followed.

```shell
   pycodestyle  --select E src/ test/ --exclude src/filters,src/parser/evaql
``` 

3. Run the formatter script to automatically fix most of the coding style issues.

```shell
   python script/formatting/formatter.py
```

4. Refer [google codestyle guide](https://google.github.io/styleguide/pyguide.html) for documentation of code.

Please look up the [contributing guide](https://github.com/georgia-tech-db/eva/blob/master/CONTRIBUTING.md#development) for details.

## Architecture 

The EVA visual data management system consists of four core components:

* Query Parser
* Query Optimizer
* Query Execution Engine (Filters + UDFs)
* Storage Engine (Loaders)

#### Query Optimizer
The query optimizer converts a given query to the optimal form. 

Module location: *src/query_optimizer*

#### Filters
The filters does preliminary filtering to video frames using cheap machine learning models.
The filters module also outputs statistics such as reduction rate and cost that is used by Query Optimizer module.

The preprocessing method below is running:
* PCA

The filters below are running:
* KDE
* DNN
* Random Forest
* SVM

Module location: *src/filters*

#### UDFs
This module contains all imported deep learning models. Currently, there is no code that performs this task. It is a work in progress.
Information of current work is explained in detail [here](src/udfs/README.md).

Module location: *src/udfs*

#### Loaders
The loaders load the dataset with the attributes specified in the *Accelerating Machine Learning Inference with Probabilistic Predicates* by Yao et al.

Module location: *src/loaders*

## Status

_Technology preview_: currently unsupported, possibly due to incomplete functionality or unsuitability for production use.

## Contributors

See the [people page](https://github.com/georgia-tech-db/eva/graphs/contributors) for the full listing of contributors.

## License
Copyright (c) 2018-2020 [Georgia Tech Database Group](http://db.cc.gatech.edu/)  
Licensed under the [Apache License](LICENSE).<|MERGE_RESOLUTION|>--- conflicted
+++ resolved
@@ -49,7 +49,6 @@
 1. Ensure that all the unit test cases (including the ones you have added) run succesfully.
 
 ```shell
-<<<<<<< HEAD
    python -m pytest --cov-report= --cov=src/ -s --log-level=INFO 
 ```
 
@@ -58,10 +57,6 @@
 ```shell
    python -m pytest --cov-report= --cov=src/ -s --log-level=INFO test/parser/test_parser.py
 ```
-=======
-   python -m pytest test/
-``` 
->>>>>>> 653bf064
 
 2. Ensure that the coding style conventions are followed.
 
