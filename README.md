--- conflicted
+++ resolved
@@ -53,19 +53,6 @@
    pycodestyle  --select E src/ test/ --exclude src/filters,src/parser/evaql
 ``` 
 
-<<<<<<< HEAD
-3. Run the formatter script to automatically fix most of the coding style issues.
-
-```shell
-   python script/formatting/formatter.py
-```
-
-4. Refer [google style guide](https://google.github.io/styleguide/pyguide.html) for documentation of code.
-
-Please look up the [contributing guide](https://github.com/georgia-tech-db/eva/blob/master/CONTRIBUTING.md#development) for details.
-
-=======
->>>>>>> 1356d283
 ## Architecture 
 
 EVA consists of four core components:
