# coding=utf-8
# Copyright 2018-2022 EVA
#
# Licensed under the Apache License, Version 2.0 (the "License");
# you may not use this file except in compliance with the License.
# You may obtain a copy of the License at
#
#     http://www.apache.org/licenses/LICENSE-2.0
#
# Unless required by applicable law or agreed to in writing, software
# distributed under the License is distributed on an "AS IS" BASIS,
# WITHOUT WARRANTIES OR CONDITIONS OF ANY KIND, either express or implied.
# See the License for the specific language governing permissions and
# limitations under the License.

from eva.configuration.configuration_manager import ConfigurationManager
from eva.server.command_handler import execute_query_fetch_all

EVA_INSTALLATION_DIR = ConfigurationManager().get_value("core", "eva_installation_dir")
NDARRAY_DIR = "ndarray"

DummyObjectDetector_udf_query = """CREATE UDF IF NOT EXISTS DummyObjectDetector
                  INPUT  (Frame_Array NDARRAY INT8(3, ANYDIM, ANYDIM))
                  OUTPUT (label NDARRAY STR(1))
                  TYPE  Classification
                  IMPL  '{}/../test/util.py';
        """.format(
    EVA_INSTALLATION_DIR
)

DummyMultiObjectDetector_udf_query = """CREATE UDF
                  IF NOT EXISTS  DummyMultiObjectDetector
                  INPUT  (Frame_Array NDARRAY INT8(3, ANYDIM, ANYDIM))
                  OUTPUT (labels NDARRAY STR(2))
                  TYPE  Classification
                  IMPL  '{}/../test/util.py';
        """.format(
    EVA_INSTALLATION_DIR
)

ArrayCount_udf_query = """CREATE UDF
            IF NOT EXISTS  Array_Count
            INPUT (Input_Array NDARRAY ANYTYPE, Search_Key ANYTYPE)
            OUTPUT (key_count INTEGER)
            TYPE NdarrayUDF
            IMPL "{}/udfs/{}/array_count.py";
        """.format(
    EVA_INSTALLATION_DIR, NDARRAY_DIR
)

Crop_udf_query = """CREATE UDF IF NOT EXISTS Crop
                INPUT  (Frame_Array NDARRAY UINT8(3, ANYDIM, ANYDIM),
                        bboxes NDARRAY FLOAT32(ANYDIM, 4))
                OUTPUT (Cropped_Frame_Array NDARRAY UINT8(3, ANYDIM, ANYDIM))
                TYPE  NdarrayUDF
                IMPL  "{}/udfs/{}/crop.py";
        """.format(
    EVA_INSTALLATION_DIR, NDARRAY_DIR
)

Unnest_udf_query = """CREATE UDF IF NOT EXISTS Unnest
                INPUT  (inp NDARRAY ANYTYPE)
                OUTPUT (out ANYTYPE)
                TYPE  NdarrayUDF
                IMPL  "{}/udfs/{}/unnest.py";
        """.format(
    EVA_INSTALLATION_DIR, NDARRAY_DIR
)

Fastrcnn_udf_query = """CREATE UDF IF NOT EXISTS FastRCNNObjectDetector
      INPUT  (Frame_Array NDARRAY UINT8(3, ANYDIM, ANYDIM))
      OUTPUT (labels NDARRAY STR(ANYDIM), bboxes NDARRAY FLOAT32(ANYDIM, 4),
                scores NDARRAY FLOAT32(ANYDIM))
      TYPE  Classification
      IMPL  '{}/udfs/fastrcnn_object_detector.py';
      """.format(
    EVA_INSTALLATION_DIR
)

Timestamp_udf_query ="""CREATE UDF
            IF NOT EXISTS  Timestamp
            INPUT (seconds INTEGER)
<<<<<<< HEAD
            OUTPUT (timestamp NDARRAY STR(10))
=======
            OUTPUT (timestamp NDARRAY STR(8))
>>>>>>> 481dc513
            TYPE NdarrayUDF
            IMPL "eva/udfs/timestamp.py";
        """


def init_builtin_udfs(mode="debug"):
    """
    Loads the builtin udfs into the system.
    This should be called when the system bootstraps.
    In debug mode, it also loads udfs used in the test suite.
    Arguments:
        mode (str): 'debug' or 'release'
    """
    queries = [Fastrcnn_udf_query, ArrayCount_udf_query, Crop_udf_query, Timestamp_udf_query]
    queries.extend([DummyObjectDetector_udf_query, DummyMultiObjectDetector_udf_query])

    for query in queries:
        execute_query_fetch_all(query)<|MERGE_RESOLUTION|>--- conflicted
+++ resolved
@@ -80,11 +80,7 @@
 Timestamp_udf_query ="""CREATE UDF
             IF NOT EXISTS  Timestamp
             INPUT (seconds INTEGER)
-<<<<<<< HEAD
-            OUTPUT (timestamp NDARRAY STR(10))
-=======
             OUTPUT (timestamp NDARRAY STR(8))
->>>>>>> 481dc513
             TYPE NdarrayUDF
             IMPL "eva/udfs/timestamp.py";
         """
