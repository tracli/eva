--- conflicted
+++ resolved
@@ -23,15 +23,8 @@
     @patch('src.executor.load_executor.StorageEngine.write_row')
     @patch('src.executor.load_executor.ConfigurationManager.get_value')
     def test_should_call_opencv_reader_and_storage_engine_and_config(
-<<<<<<< HEAD
-            self, get_val_mock, append_mock, create_mock, cv_mock):
-        batch_frames = [list(range(5))] * 5
-        frames = [frame for batch in batch_frames for frame in batch]
-        data = [{'id': i, 'data': d} for i, d in enumerate(frames)]
-=======
             self, get_val_mock, append_mock, cv_mock):
         batch_frames = [list(range(5))] * 2
->>>>>>> 0dac971a
         attrs = {'read.return_value': batch_frames}
         cv_mock.return_value = MagicMock(**attrs)
         get_val_mock.return_value = 40
@@ -45,28 +38,16 @@
         load_executor.exec()
         get_val_mock.assert_called_once_with("executor", "batch_size")
         cv_mock.assert_called_once_with(file_path, batch_size=40)
-<<<<<<< HEAD
-        create_mock.assert_called_once_with(table_metainfo)
-        append_mock.assert_called_once_with(table_metainfo, data)
-=======
         append_mock.has_calls(call(table_metainfo, batch_frames[0]), call(
             table_metainfo, batch_frames[0]))
->>>>>>> 0dac971a
 
     @patch('src.executor.load_executor.OpenCVReader')
     @patch('src.executor.load_executor.StorageEngine.create')
     @patch('src.executor.load_executor.StorageEngine.write_row')
     @patch('src.executor.load_executor.ConfigurationManager.get_value')
     def test_exec_config_returns_None(
-<<<<<<< HEAD
-            self, get_val_mock, append_mock, create_mock, cv_mock):
-        batch_frames = [list(range(5))] * 5
-        frames = [frame for batch in batch_frames for frame in batch]
-        data = [{'id': i, 'data': d} for i, d in enumerate(frames)]
-=======
             self, get_val_mock, append_mock, cv_mock):
         batch_frames = [list(range(5))] * 2
->>>>>>> 0dac971a
         attrs = {'read.return_value': batch_frames}
         cv_mock.return_value = MagicMock(**attrs)
         get_val_mock.return_value = None
@@ -80,10 +61,5 @@
         load_executor.exec()
         get_val_mock.assert_called_once_with("executor", "batch_size")
         cv_mock.assert_called_once_with(file_path, batch_size=50)
-<<<<<<< HEAD
-        create_mock.assert_called_once_with(table_metainfo)
-        append_mock.assert_called_once_with(table_metainfo, data)
-=======
         append_mock.has_calls(call(table_metainfo, batch_frames[0]), call(
-            table_metainfo, batch_frames[0]))
->>>>>>> 0dac971a
+            table_metainfo, batch_frames[0]))